--- conflicted
+++ resolved
@@ -27,28 +27,16 @@
     pub fn new(
         interface: ArmCommunicationInterface<'probe>,
         access_port_number: impl Into<MemoryAP>,
-<<<<<<< HEAD
-    ) -> Result<Self, (ArmCommunicationInterface, AccessPortError)> {
-        let mut arm_interface = Self {
-=======
     ) -> Result<ADIMemoryInterface<ArmCommunicationInterface>, AccessPortError> {
         let mut interface = Self {
->>>>>>> b5a1ae72
             interface,
             access_port: access_port_number.into(),
             only_32bit_data_size: true,
         };
 
-        match arm_interface.detect_data_size() {
-            Ok(_) => (),
-            Err(e) => return Err((arm_interface.interface, e)),
-        };
-
-        Ok(arm_interface)
-    }
-
-    pub fn recycle_interface(self) -> ArmCommunicationInterface {
-        self.interface
+        interface.detect_data_size()?;
+
+        Ok(interface)
     }
 }
 
