# Changelog

The format is based on [Keep a Changelog](https://keepachangelog.com/en/1.0.0/)
and this project adheres to [Semantic Versioning](https://semver.org/spec/v2.0.0.html).

## [Unreleased]

### Added

- Added an option to disable use of double-buffering when downloading flash (#1030, #883)
- rtt::ChannelMode implements additional traits: Clone, Copy, serde's Serialize and Deserialize
- Added a permissions system that allows the user to specify if a full chip erase is allowed (#918)
- Added debug sequence for the nRF5340 that turns on the network core can unlock both cores by erasing them if that is permitted (#918)
- Support for core registers `msp`, `psp` and `extra`, extra containing:
  - Bits[31:24] CONTROL.
  - Bits[23:16] FAULTMASK.
  - Bits[15:8] BASEPRI.
  - Bits[7:0] PRIMASK.
- Debug port start sequence for LPC55S16. (#944)
- Added a command to print the list of all supported chips. (#946)
- Added a command to print info about a chip, such as RAM and the number of cores. (#946)
- ARM:`Session::swo_reader` that returns a wrapping implementation of `std::io::Read` around `Session::read_swo`. (#916)
- Added CortexM23 to Armv8m mapping for `target-gen`. (#966)
- Added get_target_voltage to the Probe struct to access the inner DebugProbe method. (#991)
- Debugger: Added support for showing multiple inlined functions in backtrace. (#1002)
- Debugger: Add support LocLists (attribute value of DW_AT_location) (#1025)
- Debugger: Add support for DAP Requests (ReadMemory, WriteMemory, Evaluate & SetVariable) (#1035)
- Debugger: Add support for DAP Requests (Disassemble & SetInstructionBreakpoints) (#1049)
- Debugger: Add support for stepping at 'statement' level, plus 'step in', 'step out' (#1056)
- Debugger: Add support for navigating and monitoring SVD Peripheral Registers. (#1072)
- Added GD32F3x0 series support (#1079)

### Changed

- ARM reset sequence now retries failed reads of DHCSR, fixes >500kHz SWD for ATSAMD21.
- Chip names are now matched treating an 'x' as a wildcard. (#964)
- GDB server is now available as a subcommand in the probe-rs-cli, not as a separate binary in the `gdb-server` package anymore . (#972)
- `probe_rs::debug` and `probe-rs-debugger` changes/cleanup to the internals (#1013)
  - Removed StackFrameIterator and incorporated its logic into DebugInfo::unwind()
  - StackFrame now has VariableCache entries for locals, statics and registers
  - Modify DebugSession and CoreData to handle multiple cores.
  - Modify Variable::parent_key to be Option<i64> and use None rather than 0 values to control logic.
  - Use the updated StackFrame, and new VariableNodeType to facilitate 'lazy' loading of variables during stack trace operations. VSCode and MS DAP will request one 'level' of variables at a time, and there is no need to resolve and cache variable data unless the user is going to view/use it.
  - Improved `Variable` value formatting for complex variable types.
- Updated STM32H7 series yaml to support newly released chips. (#1011)
- Debugger: Removed the CLI mode, in favour of `probe-rs-cli` which has richer functionality. (#1041)
- Renamed `Probe::speed` to `Probe::speed_khz`.
- Debugger: Changes to DAP Client `launch.json` to prepare for WIP multi-core support. (#1072)
- `ram_download` example now uses clap syntax.
<<<<<<< HEAD
- Refactored `probe-rs/src/debug/mod.rs` into several smaller files. (#1082)
=======
- Update STM32L4 series yaml from Keil.STM32L4xx_DFP.2.5.0. (#1086)
>>>>>>> 05e08918

### Fixed

- Fixed a panic when cmsisdap probes return more transfers than requested (#922, #923)
- `probe-rs-debugger` Various fixes in PR. (#895)
  - Fix stack overflow when unwinding circular references in data structures. (#894)
  - Reworked the stack unwind in `StackFrameIterator::new()` and `StackFrameIterator::next()`
    - More reliable backtrace and register values for previous frames in the stack.
    - Lazy (on demand) load of &lt;statics&gt; variables to avoid overhead during debugging.
    - More accurate breakpoint handling from VSCode extension.
    - Virtual frames for `inlined` functions, that can step back to the call site.
  - A fix to adapt to Rust 2021 encoding of Dwarf `DW_AT_discr_value` tags for variants.
  - Updated MS DAP Protocol to 1.51.1.
  - Adapt to `defmt` 0.3 'Rzcobs' encoding to fix [VSCode #26](https://github.com/probe-rs/vscode/issues/26).
  - Support the new `defmt` 0.3 `DEFMT_LOG` environment variable.
  - Requires `probe-rs/vscode` [PR #27](https://github.com/probe-rs/vscode/pull/27)
  - Debugger: Improved RTT reliability between debug adapter and VSCode (#1035)
  - Fixed missing `derive` feature for examples using `clap`.
  - Increase SWD wait timeout (#994)

## [0.12.0]

- Added support for `chip-erase` flag under the `probe-rs-cli download` command. (#898)
- Added support for `disable-progressbars` flag under the `probe-rs-cli download` command. (#898)
- Fixed bug in `FlashLoader` not emitting `ProgressEvent::FinishedErasing` when using `do_chip_erase`. (#898)

### Added

- Added initial multicore support. (#565)
- probe-rs-cli-util: added common option structures and logic pertaining to probes and target attachment from cargo-flash. (#723)
- probe-rs-cli-util: escape hatch via `--` for extra cargo options not declared by `common_options::CargoOptions`.
- Added SWDv2 multidrop support for multi-DP chips. (#720)
- Added The possibility to use `--connect-under-reset` for the `probe-rs-cli info` command. (#775)
- Added support for flashing `bin` format binaries with the `probe-rs-cli download` command. (#774)
- Improved number parsing on all the `probe-rs-cli` commands. They now all accept normal (`01234`), hex (`0x1234`), octal (`0o1234`) and binary (`0b1`) formats. (#774)
- Added progress bars to the probe-rs-cli download command. (#776)
- Improve reliability of communication with the RISCV debug module by recovering from busy errors in batch operations. (#802)
- Added optional ability to load fixed address flashing algorithms (non PIC). (#822)
- Added target definition validation to make handling inside probe-rs easier by making some basic assumptions about the validity of the used `ChipFamily` without always checking again. (#848)
- Added support for the built in JTAG on the ESP32C3 and other ESP32 devices (#863).
- Added name field to memory regions. (#864)
- debugger: Show progress notification while device is being flashed. (#871, #884)
- Add optional ability to load fixed address flashing algorithms (non PIC). (#822)
- Added `probe-rs-cli run` command, to flash and run a binary showing RTT output.

### Removed

- probe-rs-cli-util: unused module `argument_handling`. (#760)

### Changed

- Enabled the generation of global timestamps and exception traces for ARM targets on `Session::setup_swv`.
- Changed to `hidraw` for HID access on Linux. This should allow access to HID-based probes without udev rules (#737).
- Support batching of FTDI commands and use it for RISCV (#717)
- Include the chip string for `NoRamDefined` in its error message
- Improved handling of errors in CMSIS-DAP commands (#745).
- Implemented RTT (String, BinaryLE, and Defmt) in `probe-rs-debugger` (#688).
- `probe-rs-debugger` will use the VSCode Client `launch.json` configuration to set RUST_LOG levels and send output to the VSCode Debug Console (#688).
- Bumped dependencies `bitvec 0.19.4`to `bitvec 0.22`, `nom 6.0.0` to `nom 7.0.0-alpha1`. (#756)
- `DebugProbeError::CommandNotSupportedByProbe` now holds a name string of the unsupported command.
- Target YAMLs: Renamed `core.type` values from `M0, M4, etc` to `armv6m`, `armv7m`, `armv8m`.
- Breaking API: Modify `probe-rs-rtt` interfaces to use `probe_rs::Core` rather than `Arc<Mutex<probe_rs::Session>>`.
- An opaque object is returned to represent a compiled artifact. This allows extra information to be provided
  in future without a breaking change (#795).
- Information on whether a rebuild was necessary is included in the artefact (nothing changed if
  `fresh == true`) (#795).
- `Debug` was reimplemented on `Session` (#795).
- Target YAMLs: Changed `flash_algorithms` from a map to an array. (#813)
- Reject ambiguous chip selection.
- Prefer using `read` over `read_8` for better performance and compatibility. (#829)
- Increased default RTT Timeout (retry waiting for RTT Control Block initialization) to 1000ms in `probe-rs-debugger`. (#847)
- Improved when RTT is initialized/retried, and removed `rtt_timeout` from recognized options of `probe-rs-debugger`. (#850)
- Refactor `probe-rs-debugger` code as per `launch` vs. `attach` changes documented in [VS Code extension PR # 12](https://github.com/probe-rs/vscode/pull/12) (#854)
- Breaking change: `probe-rs-debugger` and the associated [VSCode extension PR #21](https://github.com/probe-rs/vscode/pull/21) now uses camelCase for all `launch.json` properties (#885)
- Publicly export `core::RegisterFile` type.
- The trait surface for DAP/AP/DP access was cleaned up and more clarity around the access level of the API was added by properly putting `Raw` or not in the name.

### Fixed

- Detect proper USB HID interface to use for CMSIS-DAP v1 probes. Without this, CMSIS-DAP probes with multiple HID interfaces, e.g. MCUlink, were not working properly on MacOS (#722).
- When reading from a HID device, check number of bytes returned to detect USB HID timeouts.
- Fix connecting to EDBG and similar probes on MacOS (#681, #721)
- Fixed incorrect flash range in `fe310` causing flashing to fail (#732).
- Multiple default algorithims would silently select the first, now errors intead (#744).
- Fixed STM32WL targets getting a HardFault when flashing binaries larger than 64K (#762).
- Use a more reliable JTAG IR length detection when there's only a single target in the chain. Fixes an issue with the esp32c3. (#796, #823).
- Replaced `unreachable!` induced panic with logic to fix `probe-rs-debugger` failures. (#847)
- Fixed logic errors and timing of RTT initialization in `probe-rs-debugger`. (#847)
- Debugger: Do not crash the CLI when pressing enter without a command. (#875)
- Fixed panic in CLI debugger when using a command without arguments. (#873)
- Debugger: Reduce panics caused by `unwrap()` usage. (#886)
- probe-rs: When unwinding, detect if the program counter does not change anymore and stop. (#893)

### Target Support

- Added LPC5516 targets. (#853)
- Added LPC552x and LPC55S2x targets. (#742)
- Added SAM3U targets. (#833)
- Added RP2040 target (Raspberry Pi Pico). (#720)
- Added STM32WL55JCIx target. (#835)
- Add esp32.yaml with esp32c3 variant. (#846)
- Added STM32U5 series target.
- Added all RAM regions to most STM32H7 parts. (#864)

## [0.11.0]

### Added

- Support for the `HNONSEC` bit in memory access. This now allows secure access on chips which support TrustZone (#465).
- Support for RISCV chips which use the System Bus Access method for memory access when debugging (#527).
- Support for double buffering in the flash loader, which increased flashing speed (#107).
- Determine location of debug components by parsing ROM table (#431).
- Support for "flashing" data to RAM in the flash loader (#480).
- Added FTDI C232HM-DDHSL-0 to comaptible USB list for FTDI backend (#485).
- Added `--list-probes` and `-n`option to built-in GDB server binary (#486).
- Added RISCV support to GDB server (#493).
- Added `Session::target()` to access the target of a session (#497).
- Support for target description in the GDB server (#498).
- Support for register write commands in the GDB server (#510).
- Added `get_target_voltage()` function to `DebugProbe`, which can be used to read the target voltage if the probe supports it (#533).
- Added `do_chip_erase` flag to `DownloadOptions`, to allow using chip erase when flashing (#537).
- riscv: Support for memory access using system bus (#527).
- Added a generic `read` function, which can be used for memory access with maximum speed, regardless of access width (#633).
- Added an option to skip erasing the flash before programming (#628).
- Added a new debugger for VS Code, using the [Debug Adapter Protocol](https://microsoft.github.io/debug-adapter-protocol/specification). The debugger can be found in the `probe-rs-debugger` crate (#620).
- Additional datatype support for the debugger, plus easier to read display values (#631)
- Added support for raw DAP register reads and writes, using `RawDpAccess`, `RawApAccess` trait (#669, #689, #700).
- Added support for verify after flashing. (#671).
- Handle inlined functions when getting a stack trace (#678).
- Added 'Statics' (static variables) to the stackframe scopes. These are now visible in VSCode between 'Locals' and 'Registers'. This includes some additional datatypes and DWARF expression evaluation capabilities. (#683)
- Added a function to mass erase all memory. (#672).
- Handle Cortex `LOCKUP` status during debugging (#707)

### Target Support

- Added EEPROM region flashing support for STM32L071KBTx (#589).
- Added support for Microchip/Atmel SAM4 (#590).
- Added support for Microchip SAME5x and SAME70 (#596).
- Added support for Microchip SAMD10 (#597).
- Added support for Microchip SAMD11 (#444).
- Fixed support for STM32WB55 (#466).
- Updated target description for LPC55S69 to newest version (#481).
- Use pyocd flash algorithm for NRF52 (#492).
- Added support for flashing NRF52 UICR (#500).
- Updated target description for SAMD21 (#542).
- Support flashes bigger than 128 kBytes on STM32l4xx (#547).
- Added support for LPC546xx (#560).
- Added support for SiLabs EFR32 targets (#566, #567).
- Added support for flashing Intel hex files using `probe-rs-cli` (#618).
- Updated target description for NRF91 (#619).
- Added a RAM benchmark script (#514).
- Initial support for batched commands for J-Link (#515).
- Added support for the STM32F2 family (#675).
- Added support for FE310-G002 (HiFive1 Rev. B).
- Added flash algorithm for GD32VF1 family (#830).

### Changed

- Renamed `MemoryRegion::Flash` to `MemoryRegion::Nvm` (#482).
- Renamed `FlashInfo` to `NvmInfo`
- Renamed `FlashRegion` to `NvmRegion` and its `flash_info()` method to `nvm_info()`
- Renamed `FlashError::NoSuitableFlash` to `FlashError::NoSuitableNvm`
- The `into_arm_interface` and `into_riscv_interface` functions are replaced by the `try_into_arm_interface` and
  `try_into_riscv_interface` functions, which return the `Probe` struct in the case of an error. This improves the
  auto detection process (#524).
- Improved SWD protocol handling for J-Link (#443, #539, #619).
- Improved error handling for batched CMSIS-DAP commands (#445).
- Use sticky overrun behaviour for improved J-Link performance (#450).
- Better error handling for flashing (#451).
- gdb-server: Halt the chip when attaching (#461).
- Better error messages in the ram_download example (#464).
- Cache value of CSW register to reduce number of SWD transfers (#471).
- Use `erased_byte_value` from target description as default value in the flash loader (#475).
- Added retry functionality for CMSIS-DAP probes (#462).
- riscv: Use abstract commands for CSR access for improved speed (#487).
- The `download_file` and `download_file_with_options` functions now accept `AsRef<Path>` instead of `&Path`to be more convenient to use (#545, #579).
- Use `itm-decode` to decode ITM packets instead of built-in decoder (#564).
- Flash API Improvements: Data is now owned by the `FlashLoader`and `FlashBuilder` structs to simply the API, and the `FlashLoader::commit()` accepts the `DownloadOptions` struct instead of bool flags (#605).
- Improve internal tracking of core status (#629).
- Rework SWD sequence in J-Link (#513).
- Print ST-Link version in name (#516).
- Improve argument parsing in debugger, add speed option to probe-rs-cli (#523).
- `probe_rs::flashing::DownloadOptions` is now marked `non_exhaustive`, to make it easier to add additional flags in the future.
- Replace `lazy_static` with `once_cell::sync::Lazy` (#685).
- Use new `SendError` instead of `anyhow::Error` in `cmsisdap` module (#687).

### Fixed

- Fixed `M33` breakpoints (#543).
- Fixed a bug where ST-Link v3 is not able to read 8 bit data chunks with more than 255 bytes. Currently we set the chunking to 128 bytes. This might be a bug in the ST-Link v3 firmware and might change in the future (#553, #609).
- Errors occuring while trying to open J-Link probes do not prevent other probes from working anymore (#401).
- CMSIS-DAPv1 probes with a HID report size different than 64 bytes are now supported (fixes #282).
- CMSIS-DAPv2 devices are now drained when attaching (fixes #424).
- Improved SWO speed on CMSIS-DAPv2 (fix #448).
- Session auto attach does no longer panic when no probes are connected (#442).
- probe-rs-cli: Halt core before printing backtrace (#447).
- gdb-server: Ensure registers are only read when core is halted (#455).
- Fixed loading Hex files using the flash loader (#472).
- Fixed off-by-one errors when flashing chip with contiguous memory ranges (#574).
- Ensure only ELF segments with type `PT_LOAD` are flashed (#582).
- Fixed overflow in hex file loading, and ensure addresses are calculated correctly (#604).
- riscv: Fixed scanning for harts (#610).
- riscv: Fixed abstract command handling (#611).
- Fixed a bus congestion issue where the chip is polled too often, leading to problems while flashing (#613).
- The breakpoint address is now verified to ensure a breakpoint at the given address is actually possible (#626).
- riscv: Use correct address for access to `abstractauto`register (#511).
- The `--chip` argument now works without specifying the `--elf` argument (fix #517).
- Fixed: Invalid "Unable to set hardware breakpoint", by removing breakpoint caching, instead querying core directly (#632)
- Fix crash on unknown AP class. (#662).
- Fix too many chip erases in chips with multiple NvmRegions. (#670).
- Added missing `skip_erase` setter function introduced in #677 (#679).
- Fixed incorrect array size calculation (#683)
- STLink: Removed unnecessary SELECT bank switching (#692)
- STLink: chunk writes in `write_8` to avoid hitting limit (#697)
- Partial fix for a bug where `probe-rs-debugger` does not set breakpoints when the target is in _sleep_ mode (#703)

## [0.10.1]

### Fixed

- Replace calls to `unwrap()` in adi_v5_memory_interface.rs with proper error types (#440).
- Correct URL for Sentry logging in probe-rs-cli-util (#439).

## [0.10.0]

### Added

- Added support for the dedicated ST-Link API which doubles flash write speeds for ST-Link v2 (#369, #377, #397, #435).
- Added support for the STM32WLE.
- Added support for the ATSAMD21 & ATSAMD51.
- Added support for the STM32L1.
- Added support for the EFM32PG12.
- Added support for the MAX32665 & MAX32666.
- Building probe-rs now works without rustfmt being present too (#423).
- Added support for implicit ebreak in RISCV chips (#423, #430).

### Changed

- nRF devices now use the `SoftDevice Erase` algorithm for flashing which will also erase the flash if it contains the softdevice. The previous algorithm prevented users from flashing at all if a softdevice was present (#365, #366).
- The names of probe interface methods were named more consistently (#375).
- FTDI support is now opt in. Please use the `ftdi` feature for support (#378).

### Fixed

- ST-Links now retry the command if a wait was returned in during the SWD transmission (#370).
- Fixed a bug where CMSIS-DAP would not be able to open a probe with a specific VID/PID but no SN specified (#387).
- Fixed a bug where a CMSIS-DAP probe could not be opened if an USB descriptor did not contain any language. This was dominant on macOS (#389).
- Fixed support for the nRF91 (#403).
- Fixed a bug on Windows where paths were not canonicalized properly (#416).
- Fixed a bug where a target fault during AP scans would not be cleared and result in failure on some cores even tho there was no actual issue other than the scan being aborted due to an AP not being present (which is perfectly okay) (#419).
- Use the correct bit mask for the breakpoint comperator on Cortex-M0(+) devices (#434).
- Fixed a bug where breakpoints on M0 would always match the full word even if half word would have been correct (#368).

### Known issues

- Flashing on some chips (known are SAMDx and rare STM32s) with the JLink or CMSIS-DAP probes can be slow. If you see an error involving th DRW or CSW registers, please try using a speed of 100kHz and file a report in #433.

## [0.9.0]

### Added

- Added initial support for FTDI based probes.
- Added support for the STM32L5 family.
- Added support for the STM32G4 family.
- Added support for ITM tracing over SWO in general and drivers for all probes.
- The status LED on CMSIS-DAP probes is now used by probe-rs.

### Changed

- Renamed `ProgressEvent::StartFlashing` to `ProgressEvent::StartProgramming` and `ProgressEvent::PageFlashed` to `ProgressEvent::PageProgrammed` to make naming of events more consistent.

### Fixed

- Fixed a bug where a J-Link would only be opened if the VID, PID AND Serial No. would match. As the Serial is optional, only VID/PID have to match now.
- Fixed a bug with the readout of the serial string that could fail for DAP devices and lead to weird behavior.
- Fixed a bug where the serial number was not printed correctly for some ST-Links.

## [0.8.0]

### Added

- Added support for new devices in the nRF52 family - nRF52805, nRF52820 and nRF52833.
- Added support for the STM32F7 family.
- The `Session` struct and dependants now implement `Debug`.
- The J-Link driver now logs a warning if no proper target voltage is measured.
- The J-Link driver now logs some more information about the connected probe on the `INFO` and `DEBUG` levels.

### Changed

- Improved error handling by a great deal. Errors now can be unwound properly and thus displayed nicely in UI tooling.
- `Core::halt()` now requires a timeout to be specified. This ensures that procedures such as flashing wont time out when certain tasks (like erasing a sector) take longer.

### Fixed

- Fixed a bug where a probe-selector would not work for the JLink if only VID & PID were specified but no serial number.
- Fixed a bug where chip descriptions would fail to parse because of a changed behavior in a newer version of serde_yaml.
- Fixed the LPC55S66 and LPS55S69 targets.
- CMSIS-DAPv1 read operations now properly time out instead of blocking forever, thus giving the user proper feedback.
- Even if an ST-Link cannot be opened (for example on Windows due to a missing driver) it will now be listed properly, just without a serial number.
- Fixed a bug where the J-Link would not be selected properly if no serial number was provided in the selector even if there was a VID:PID pair that matched.

## [0.7.1]

### Changed

- `DebugProbeType` is now public.
- Update LPC55S66/LPC55S69 targets.

### Fixed

- Add missing core value for LPC55S66 and LPC55S69.

## [0.7.0]

### Added

- Added support for RISC-V flashloaders! An example how to write one can be found here: https://github.com/Tiwalun/hifive-flashloader.
- Added support for LLDB (works better than GDB in most cases; try it!).
- Added support for specifying a probe via VID, PID and serial number.

### Changed

- The probe-rs API was changed that no internal `Rc<RefCell<T>>`s are present anymore to enable multithreading and make the API cleaner (see https://github.com/probe-rs/probe-rs/pull/240 for the changes).
- Cleaned up the gernal GDB server code.
- Make some parts of the API public such that custom APs can be implemented and used for ARM targets (see https://github.com/probe-rs/probe-rs/pull/249, https://github.com/probe-rs/probe-rs/pull/253)
- Removed a great deal of (non-panicking) unwraps inside the code.
- Improved erroring by a great deal. Removed error stacking and started using anyhow for upper-level errors. This allows for nicer error printing!

### Fixed

- Fixed a bug where an empty DAP-Link batch would just crash without a proper error message.
- Fixed a check where the serial number of the stlink which would be supported at a minimum was too low (off by one).
- Fixed the broken vCont & memory-map commands in the GDB stub.
- Fixed deserialization of flash algorithm descriptions which enables to load target descriptions during runtime.
- Fixed an issue where the error message would say that more than one probe was found when no probe was detected at all.
- Fixed a bug in the gdb-server that causes it to never halt after a continue.
- Fixed an issue where the gdb-server would always use 100 % cpu time of the core it's running on.

## [0.6.2]

### Added

- `WireProtocol` now implements `Serialize`.

### Fixed

- The GDB stub will no longer crash when GDB tries to access invalid memory.

### Known issues

- Some ST M3s such as the STM32F103 are known to have reset issues. See [#216](https://github.com/probe-rs/probe-rs/pull/216).

## [0.6.1]

### Added

- Support for the STM32F3 family was added.
- Added support for most Holtek ARM chips.
- Added support for the STM32H7 and M7 cores.

### Changed

- DAPlink implementation now batches `read_register` and `write_register`
  commands, executing the entire batch when either the batch is full or a
  `read_register` is requested, returning the read result or an error which
  may indicate an error with a batched command. As a consequence,
  `write_register` calls may return `Ok(())` even if they have not been
  submitted to the probe yet, but any read will immediately execute the batch.
  Operations such as device flashing see around 350% speedup.
- Improved error handling for STLinks that have an older firmware which doesn't support multiple APs.
- The flash layout reporting struct is less verbose now.

### Fixed

- Fix a bug in the CLI where it would always be unable to attach to the probe.

### Known issues

- Some ST M3s such as the STM32F103 are known to have reset issues. See [#216](https://github.com/probe-rs/probe-rs/pull/216).

## [0.6.0]

### Added

- Flashing support for the STM32L4 series.
- Added the possibility to set the speed on DebugProbes and also implemented it for all three supported probes (CMSIS-DAP, ST-Link and J-Link).
- Make M3 cores selectable from built in targets.
- Make the filling of erased flash sectors with old contents possible. When flashing, the minimal erase unit is a sector. If the written contents do not span a sector, we would erase portions of the flash which are not written afterwards. Sometimes that is undesired and one wants to only replace relevant parts of the flash. Now the user can select whether they want to restore unwritten but erased parts to the previous contents. The flash builder now automatically reads to be erased and not written contents beforehand and adds them to the to be written contents.
- Added a flash visualizer which can generate an SVG of the layouted flash contents.

### Changed

- Improved error handling for the flash download module.
- Improved error messages for ARM register operations.
- The `flash` module has been renamed to `flashing`.
- Downloading a file now has the possibility to add options instead of multiple parameters to clean up the interface.
- `read8`/`write8` implement true 8-bit accesses if they are supported by target.
- Improved build times by changing code generation for targets. For more details, see [PR #191](https://github.com/probe-rs/probe-rs/pull/191).
- Improved logging for ELF loading. If there was no loadable sections before, nothing would happen. Now it is properly reported, that there was no loadable sections.

### Fixed

- Fix the usage of ST-Link V3.
- Removed an unwrap that could actually crash.
- Fixed a bug where reading a chip definition from a YAML file would always fail because parsing a `ChipFamily` from YAML was broken.
- Fixed a bug in the ST-Link support, where some writes were not completed. This lead to problems when flashing a device, as the
  final reset request was not properly executed.
- Refactored 8-bit memory access in ADIMemoryInterface, fixing some edge case crashes in the process. Also rewrote all tests to be more thorough.
- Fixed 8/16-bit memory access processing in `MockMemoryAP`.
- Protocol selection for JLink now will properly honor the actual capabilities of the JLink instead of crashing if the capability was missing.
- Fix an issue where probes would double attach to a target, potentially leading to issues.

## [0.5.1]

### Fixed

- Fix a bug where M3 targets would not be able to load the core.

## [0.5.0]

### Added

- Flashing support for the STM32G0 series.
- Flashing support for the STM32F0 series.
- Flashing support for the STM32WB55 series.
- Support for RISCV debugging using a Jlink debug probe.
- Support for SWD debugging using a Jlink debug probe.

### Changed

- The entire API was overhauled. The Probe, Session and Core structs have different interaction and APIs now.
  Please have a look at the docs and examples to get an idea of the new interface.
  The new API supports multiple architectures and makes the initialization process until the point where you can talk to a core easier.
  The core methods don't need a passed probe anymore. Instead it stores an Rc to the Session object internally. The Probe object is taken by the Session which then can attach to multiple cores.
  The modules have been cleaned up. Some heavily nested hierarchy has been flattened.
- More consistent and clean naming and reporting of errors in the stlink and daplink modules. Also the errorhandling for the probe has been improved.

### Fixed

- Various fixes

### Known issues

- Some chips do not reset automatically after flashing
- The STM32L0 cores have issues with flashing.

## [0.4.0]

### Added

- A basic GDB server was added \o/ You can either use the provided `gdb-server` binary or use `cargo flash --gdb` to first flash the target and then open a GDB session. There is many more new options which you can list with `cargo flash --help`.
- Support for multiple breakpoints was added. Breakpoints can now conveniently be set and unset. probe-rs checks for you that there is a free breakpoint and complains if not.
- A flag to disable progressbars was added. Error reporting was broken because of progressbar overdraw. Now one can disable progress bars to see errors. In the long run this has to be fixed.
- Added an improved way to create a `Probe`.
- Added an older USB PID to have probe-rs detect older STLinks with updated Firmware.
- Added support for flashing with different sector properties. This fixed broken flashing on the STM M4s.

### Changed

- Code generation for built in targets was split off into a separate crate so probe-rs can be built without built in targets if one doesn't want them.

### Fixed

- Fixed setting and clearing breakpoints on M4 cores.

## [0.3.0]

Improved flashing for `cargo-flash` considering speed and useability.

### Added

- Increased the raw flashing speed by factor 10 and the actual flashing speed for small programs by factor 5. This is done using batched CMSIS-DAP transfers.
- Added CMSIS-Pack powered flashing. This feature essentially enables to flash any ARM core which can also be flashed by ARM Keil.
- Added progress bars for flash progress indication.
- Added `nrf-recover` feature that unlocks nRF52 chips through Nordic's custom `AP`

### Changed

- Improved target autodetection with better error distinction.
- Improved messaging overall.

### Fixed

- Various bugfixes
- Binaries bigger than a sector can now be flashed.

## [0.2.0]

Initial release on crates.io

- Added parsing of yaml (or anything else) config files for flash algorithm definitions, such that arbitrary chips can be added.
- Modularized code to allow other cores than M0 and be able to dynamically load chip definitions.
- Added target autodetection.
- Added M4 targets.
- Working basic flash downloader with nRF51.
- Introduce cargo-flash which can automatically build & flash the target elf file.

[unreleased]: https://github.com/probe-rs/probe-rs/compare/0.12.0...master
[0.12.0]: https://github.com/probe-rs/probe-rs/compare/0.11.0...0.12.0
[0.11.0]: https://github.com/probe-rs/probe-rs/compare/v0.10.1...0.11.0
[0.11.0-alpha.1]: https://github.com/probe-rs/probe-rs/compare/v0.10.1...0.11.0-alpha.1
[0.10.1]: https://github.com/probe-rs/probe-rs/compare/v0.10.0...v0.10.1
[0.10.0]: https://github.com/probe-rs/probe-rs/compare/v0.9.0...v0.10.0
[0.9.0]: https://github.com/probe-rs/probe-rs/compare/v0.8.0...v0.9.0
[0.8.0]: https://github.com/probe-rs/probe-rs/compare/v0.7.1...v0.8.0
[0.7.1]: https://github.com/probe-rs/probe-rs/compare/v0.7.0...v0.7.1
[0.7.0]: https://github.com/probe-rs/probe-rs/compare/v0.6.2...v0.7.0
[0.6.2]: https://github.com/probe-rs/probe-rs/compare/v0.6.1...v0.6.2
[0.6.1]: https://github.com/probe-rs/probe-rs/compare/v0.6.0...v0.6.1
[0.6.0]: https://github.com/probe-rs/probe-rs/compare/v0.5.1...v0.6.0
[0.5.1]: https://github.com/probe-rs/probe-rs/compare/v0.5.0...v0.5.1
[0.5.0]: https://github.com/probe-rs/probe-rs/compare/v0.4.0...v0.5.0
[0.4.0]: https://github.com/probe-rs/probe-rs/compare/v0.3.0...v0.4.0
[0.3.0]: https://github.com/probe-rs/probe-rs/compare/v0.2.0...v0.3.0
[0.2.0]: https://github.com/probe-rs/probe-rs/releases/tag/v0.2.0<|MERGE_RESOLUTION|>--- conflicted
+++ resolved
@@ -47,11 +47,8 @@
 - Renamed `Probe::speed` to `Probe::speed_khz`.
 - Debugger: Changes to DAP Client `launch.json` to prepare for WIP multi-core support. (#1072)
 - `ram_download` example now uses clap syntax.
-<<<<<<< HEAD
 - Refactored `probe-rs/src/debug/mod.rs` into several smaller files. (#1082)
-=======
 - Update STM32L4 series yaml from Keil.STM32L4xx_DFP.2.5.0. (#1086)
->>>>>>> 05e08918
 
 ### Fixed
 
